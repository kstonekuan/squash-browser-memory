--- conflicted
+++ resolved
@@ -1,6 +1,7 @@
+import { copyFileSync, mkdirSync } from "node:fs";
+import { resolve } from "node:path";
 import { svelte, vitePreprocess } from "@sveltejs/vite-plugin-svelte";
 import { defineConfig } from "vite";
-import webExtension from "vite-plugin-web-extension";
 
 // https://vite.dev/config/
 export default defineConfig({
@@ -8,44 +9,6 @@
 		svelte({
 			preprocess: vitePreprocess(),
 		}),
-<<<<<<< HEAD
-		webExtension({
-			manifest: () => ({
-				manifest_version: 3,
-				name: "History Workflow Analyzer",
-				version: "1.0.0",
-				description:
-					"Analyze your browsing history to find repetitive workflows that can be automated",
-				minimum_chrome_version: "138",
-				permissions: [
-					"history",
-					"storage",
-					"sidePanel",
-					"alarms",
-					"notifications",
-				],
-				host_permissions: [],
-				background: {
-					service_worker: "src/background.ts",
-				},
-				side_panel: {
-					default_path: "sidepanel.html",
-				},
-				action: {
-					default_title: "Open History Analyzer in side panel",
-				},
-				icons: {
-					16: "icons/icon-16.svg",
-					48: "icons/icon-48.svg",
-					128: "icons/icon-128.svg",
-				},
-			}),
-			additionalInputs: ["sidepanel.html"],
-			webExtConfig: {
-				target: "chromium",
-				chromiumProfile: "dev",
-				startUrl: "chrome://extensions",
-=======
 		{
 			name: "copy-files",
 			writeBundle() {
@@ -77,15 +40,12 @@
 				mkdirSync(contentScriptsDir, { recursive: true });
 
 				console.log("Files copied successfully");
->>>>>>> 11770871
 			},
-		}),
+		},
 	],
 	build: {
 		outDir: "dist",
 		emptyOutDir: true,
-<<<<<<< HEAD
-=======
 		rollupOptions: {
 			input: {
 				sidepanel: "sidepanel.html",
@@ -99,6 +59,5 @@
 			},
 			external: ["@xenova/transformers", "string-similarity"],
 		},
->>>>>>> 11770871
 	},
 });