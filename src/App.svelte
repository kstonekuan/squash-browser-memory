<script lang="ts">
import { onMount } from "svelte";
import { match } from "ts-pattern";
import AdvancedSettings from "./lib/AdvancedSettings.svelte";
import AIProviderStatusComponent from "./lib/AIProviderStatus.svelte";
import AmbientAnalysisCard from "./lib/AmbientAnalysisCard.svelte";
import type { AnalysisPhase, SubPhase } from "./lib/AnalysisProgress.svelte";
import AnalysisProgress from "./lib/AnalysisProgress.svelte";
import AnalysisResults from "./lib/AnalysisResults.svelte";
import CollapsibleSection from "./lib/CollapsibleSection.svelte";
import HistoryFetcher from "./lib/HistoryFetcher.svelte";
import MemoryViewer from "./lib/MemoryViewer.svelte";
import { disableAmbientAnalysis } from "./stores/ambient-store";
<<<<<<< HEAD
// All messaging now handled via tRPC
import { uiToBackgroundClient } from "./trpc/client";
import type { AnalysisProgress as AnalysisProgressType } from "./trpc/schemas";
=======
>>>>>>> d0e73e01
import type { FullAnalysisResult, MemorySettings } from "./types";
import { loadAIConfigFromStorage } from "./utils/ai-config";
import type { AIProviderStatus, AIProviderType } from "./utils/ai-interface";
import { clearMemory } from "./utils/analyzer";
import {
	loadMemorySettings,
	saveMemorySettings,
} from "./utils/memory-settings";
<<<<<<< HEAD

let analysisResult: FullAnalysisResult | null = $state(null);
let memoryAutoExpand = $state(false);
let memorySettings = $state<MemorySettings>({ storeWorkflowPatterns: true });
=======
import { onMessage, sendMessage } from "./utils/messaging";

let analysisResult: FullAnalysisResult | null = $state(null);
let memoryAutoExpand = $state(false);
let rawHistoryData: chrome.history.HistoryItem[] | null = $state(null);
let memorySettings = $state<MemorySettings>({ storeWorkflowPatterns: false });
>>>>>>> d0e73e01
let customPrompts = $state<{
	systemPrompt?: string;
	chunkPrompt?: string;
	mergePrompt?: string;
}>({});
let currentAIStatus = $state<AIProviderStatus>("unavailable");
let currentProvider = $state<AIProviderType>("chrome");

// Unified analysis state
type AnalysisType = "manual" | "ambient" | null;
let currentAnalysisType = $state<AnalysisType>(null);
let currentAnalysisId = $state<string | null>(null);

// Unified status for both ambient card and progress bar
let analysisStatus = $state<{
	status: "idle" | "running" | "completed" | "skipped" | "error";
	message?: string;
	itemCount?: number;
	reason?: string;
}>({ status: "idle" });

// Analysis progress state
let analysisPhase: AnalysisPhase = $state("idle");
let chunkProgress = $state<{
	current: number;
	total: number;
	description: string;
} | null>(null);
let subPhase: SubPhase | undefined = $state(undefined);

// Derived state
let isAnalyzing = $derived(
	currentAnalysisType === "manual" && analysisStatus.status === "running",
);
let isAmbientAnalysisRunning = $derived(
	currentAnalysisType === "ambient" && analysisStatus.status === "running",
);
let isAnyAnalysisRunning = $derived(analysisStatus.status === "running");

async function handleAnalysis(data: { items: chrome.history.HistoryItem[] }) {
	const { items } = data;

	console.log("[App] Starting manual analysis for", items.length, "items");

	analysisResult = null;

	// Set analysis type and generate ID
	currentAnalysisType = "manual";
	const tempAnalysisId = `manual-${Date.now()}`;
	currentAnalysisId = tempAnalysisId;

	// Update unified status
	analysisStatus = {
		status: "running",
		message: `Analyzing ${items.length} history items...`,
	};
	analysisPhase = "calculating";

	try {
		// Send analysis request to background script
		const response = await uiToBackgroundClient.analysis.startManual.mutate({
			historyItems: items,
			customPrompts: customPrompts,
			memorySettings: memorySettings,
		});

		if (!response.success) {
			// Check if it's blocked by another analysis
			if (response.error?.includes("already in progress")) {
				alert(
					"An analysis is already in progress. Please wait for it to complete.",
				);
				analysisPhase = "idle";
				analysisStatus = { status: "idle" };
				currentAnalysisType = null;
				currentAnalysisId = null;
				return;
			}
			throw new Error(response.error || "Failed to start analysis");
		}

		// Update with the actual analysis ID from response if different
		if (response.analysisId && response.analysisId !== tempAnalysisId) {
			currentAnalysisId = response.analysisId;
		}
	} catch (error) {
		console.error("Failed to start manual analysis:", error);
		analysisPhase = "error";
		analysisStatus = {
			status: "error",
			message:
				error instanceof Error ? error.message : "Failed to start analysis",
		};
		currentAnalysisType = null;
		currentAnalysisId = null;
		alert(error instanceof Error ? error.message : "Failed to start analysis");
	}
}

function handlePromptsChange(prompts: {
	system: string;
	chunk: string;
	merge: string;
}) {
	customPrompts = {
		systemPrompt: prompts.system || undefined,
		chunkPrompt: prompts.chunk || undefined,
		mergePrompt: prompts.merge || undefined,
	};
}

// Effect to disable ambient analysis when AI becomes unavailable
$effect(() => {
	if (currentAIStatus !== "available" && currentAIStatus !== null) {
		console.log("[App] AI is not available, disabling ambient analysis");
		disableAmbientAnalysis().catch((error) => {
			console.error("[App] Failed to disable ambient analysis:", error);
		});
	}
});

async function handleClearMemory() {
	if (confirm("This will clear all stored analysis memory. Continue?")) {
		await clearMemory();
		alert("Memory cleared. Next analysis will start fresh.");
	}
}

async function handleToggleWorkflowPatterns(event: Event) {
	const target = event.target as HTMLInputElement;
	const newValue = target.checked;

	// Warn user when toggling from on to off
	if (memorySettings.storeWorkflowPatterns && !newValue) {
		const confirmed = confirm(
			"Warning: Disabling workflow patterns will stop analyzing, storing, and displaying workflow patterns. " +
				"Current workflow pattern data will be cleared from memory. " +
				"This action cannot be undone. Continue?",
		);

		if (!confirmed) {
			// Revert the checkbox state
			target.checked = memorySettings.storeWorkflowPatterns;
			return;
		}

		// Clear existing pattern data from memory when disabling
		try {
<<<<<<< HEAD
			await uiToBackgroundClient.memory.clearPatterns.mutate();
=======
			await sendMessage("memory:clear-patterns");
>>>>>>> d0e73e01
		} catch (error) {
			console.error("Failed to clear pattern data:", error);
		}
	}

	// Update settings
	memorySettings.storeWorkflowPatterns = newValue;
	console.log("🔧 Saving memory settings:", memorySettings);
	await saveMemorySettings(memorySettings);
	console.log("🔧 Memory settings saved successfully");
}

async function handleCancelAnalysis() {
	if (!currentAnalysisId) {
		console.log("No analysis to cancel");
		return;
	}

	try {
		const response = await uiToBackgroundClient.analysis.cancel.mutate({
			analysisId: currentAnalysisId,
		});

		if (response.success) {
			// Update unified state
			analysisPhase = "error";
			analysisStatus = {
				status: "error",
				message: "Analysis cancelled by user",
			};
			currentAnalysisType = null;
			currentAnalysisId = null;
		} else {
			console.error("Failed to cancel analysis:", response.error);
			alert(`Failed to cancel analysis: ${response.error}`);
		}
	} catch (error) {
		console.error("Error cancelling analysis:", error);
		alert("Failed to cancel analysis");
	}
}

function handleDismissAnalysis() {
	analysisResult = null;
	memoryAutoExpand = false;
}

async function checkInitialAIStatus() {
	try {
		const config = await loadAIConfigFromStorage();
		currentProvider = config.provider;

		// Always rely on offscreen document for AI status, regardless of provider
		currentAIStatus = "unavailable"; // Default until we hear from offscreen
		await uiToBackgroundClient.ai.initialize.mutate().catch((error) => {
			console.log("[App] Error initializing AI:", error);
		});
	} catch (error) {
		console.error("Error checking initial AI status:", error);
		currentAIStatus = "unavailable";
	}
}

async function handleChromeAIRefresh() {
	if (currentProvider !== "chrome") return;

	console.log("[App] Refreshing Chrome AI status...");
	// Send initialize message to trigger status check in offscreen
	await uiToBackgroundClient.ai.initialize.mutate().catch((error) => {
		console.log("[App] Error refreshing Chrome AI status:", error);
	});
}

// Query ambient analysis status on mount and listen for updates
onMount(() => {
	// Check AI status first
	checkInitialAIStatus();

	// Load memory settings
	loadMemorySettings().then((settings) => {
		memorySettings = settings;
	});

<<<<<<< HEAD
	// Set up tRPC subscriptions
	let statusUnsubscribe: { unsubscribe: () => void } | null = null;
	let progressUnsubscribe: { unsubscribe: () => void } | null = null;

=======
>>>>>>> d0e73e01
	// Listen for storage changes to detect provider changes
	const storageListener = (changes: {
		[key: string]: chrome.storage.StorageChange;
	}) => {
		if (changes.ai_config || changes.ai_provider_config) {
			// Provider configuration changed, re-check status
			console.log("[App] AI provider config changed, rechecking status");
			checkInitialAIStatus();
		}
	};
	chrome.storage.onChanged.addListener(storageListener);

	// Query current status from background
	uiToBackgroundClient.ambient.queryStatus
		.query()
		.then((response) => {
			if (response?.isRunning) {
				currentAnalysisType = "ambient";
				analysisStatus = {
					status: "running",
					message: "Ambient analysis in progress...",
				};
			}
		})
		.catch(() => {
			// Ignore errors - background might not be ready
		});

	// Also query current analysis state
	uiToBackgroundClient.analysis.getState
		.query()
		.then((response) => {
			if (response?.isRunning) {
				// Determine analysis type from response
				if (response.isAmbientAnalysisRunning) {
					currentAnalysisType = "ambient";
				} else if (response.isManualAnalysisRunning) {
					currentAnalysisType = "manual";
				}

				analysisStatus = {
					status: "running",
					message: "Analysis in progress...",
				};

				currentAnalysisId = response.analysisId || null;
				analysisPhase = (response.phase as AnalysisPhase) || "analyzing";
				if (response.chunkProgress) {
					chunkProgress = response.chunkProgress;
				}
				if (response.subPhase) {
					subPhase = response.subPhase;
				}
			}
		})
		.catch(() => {
			// Ignore errors
		});

	// Set up tRPC status subscription
	statusUnsubscribe = uiToBackgroundClient.analysis.onStatus.subscribe(
		undefined,
		{
			onData: (data) => {
				// Handle status updates the same way as onMessage
				match(data.status as "started" | "completed" | "skipped" | "error")
					.with("started", () => {
						// Determine type from message or current state
						if (!currentAnalysisType) {
							currentAnalysisType = data.message?.includes("manual")
								? "manual"
								: "ambient";
						}
						analysisStatus = {
							status: "running",
							message: data.message || "Starting analysis...",
						};
					})
					.with("completed", () => {
						analysisStatus = {
							status: "completed",
							message: data.message || "Analysis completed",
							itemCount: data.itemCount,
						};

						// Update UI state
						if (currentAnalysisType === "manual") {
							isAnalyzing = false;
							analysisPhase = "complete";
							memoryAutoExpand = true;
						}

						// Clear analysis type
						currentAnalysisType = null;
						currentAnalysisId = null;

						// Reset to idle after 10 seconds
						setTimeout(() => {
							if (analysisStatus.status === "completed") {
								analysisStatus = { status: "idle" };
							}
							if (analysisPhase === "complete") {
								analysisPhase = "idle";
							}
						}, 10000);
					})
					.with("skipped", () => {
						analysisStatus = {
							status: "skipped",
							message: data.message || "Analysis skipped",
							reason: data.reason,
						};

						currentAnalysisType = null;
						currentAnalysisId = null;

						// Reset to idle after 10 seconds
						setTimeout(() => {
							if (analysisStatus.status === "skipped") {
								analysisStatus = { status: "idle" };
							}
						}, 10000);
					})
					.with("error", () => {
						analysisStatus = {
							status: "error",
							message: data.message || "Analysis failed",
						};

						// Update UI state for manual analysis
						if (currentAnalysisType === "manual") {
							isAnalyzing = false;
							analysisPhase = "error";
						}

						currentAnalysisType = null;
						currentAnalysisId = null;
					})
					.exhaustive();
			},
			onError: (error) => {
				console.error("Status subscription error:", error);
			},
		},
	);

	// Status updates now handled via tRPC subscription above

	// Progress updates now handled via tRPC subscription

	// Set up progress subscription when we have an analysis ID
	$effect(() => {
		if (currentAnalysisId && !progressUnsubscribe) {
			progressUnsubscribe = uiToBackgroundClient.analysis.onProgress.subscribe(
				undefined,
				{
					onData: (data: AnalysisProgressType) => {
						console.log("[App] tRPC progress update:", data);
						analysisPhase = data.phase;
						subPhase = data.subPhase;
						if (data.chunkProgress) {
							chunkProgress = data.chunkProgress;
						}
					},
					onError: (error) => {
						console.error("Progress subscription error:", error);
					},
				},
			);
		} else if (!currentAnalysisId && progressUnsubscribe) {
			// Clean up subscription when analysis is done
			progressUnsubscribe.unsubscribe();
			progressUnsubscribe = null;
		}
	});

	// Set up AI status subscription
	let aiStatusUnsubscribe: { unsubscribe: () => void } | null = null;
	aiStatusUnsubscribe = uiToBackgroundClient.ai.onStatus.subscribe(undefined, {
		onData: (data) => {
			console.log("[App] AI status update:", data.status, data.error);
			// Map status to AIProviderStatus
			if (data.status === "available") {
				currentAIStatus = "available";
			} else if (data.status === "initializing") {
				// Keep current status while initializing
			} else {
				// All other statuses (error) map to unavailable
				currentAIStatus = "unavailable";
			}
		},
		onError: (error) => {
			console.error("AI status subscription error:", error);
		},
	});

	// Cleanup
	return () => {
		chrome.storage.onChanged.removeListener(storageListener);
		statusUnsubscribe?.unsubscribe();
		progressUnsubscribe?.unsubscribe();
		aiStatusUnsubscribe?.unsubscribe();
	};
});
</script>

<main class="p-4 max-w-full">
	<div class="max-w-4xl mx-auto">
		<h3 class="text-lg font-semibold mb-6">Memory Inspector</h3>

		<!-- AI Provider Status -->
		<div class="bg-white rounded-lg shadow-sm p-3 mb-4">
			<AIProviderStatusComponent 
				status={currentAIStatus}
				providerType={currentProvider}
				onRefresh={handleChromeAIRefresh}
			/>
		</div>

		<!-- Ambient Analysis Card - Prominent position -->
		<AmbientAnalysisCard {analysisStatus} aiStatus={currentAIStatus} />

		<!-- History Fetcher - Collapsible Section -->
		<CollapsibleSection title="Manual History Analysis" class="mt-4">
			<HistoryFetcher 
				onAnalysisRequest={handleAnalysis} 
				{isAnalyzing}
				isAmbientAnalysisRunning={isAnyAnalysisRunning}
				aiStatus={currentAIStatus}
				provider={currentProvider}
			/>
		</CollapsibleSection>

		<AnalysisProgress 
			phase={analysisPhase} 
			{chunkProgress}
			{subPhase}
			onCancel={handleCancelAnalysis}
			isAmbientAnalysis={isAmbientAnalysisRunning}
		/>

		<!-- Memory Viewer -->
		<div class="mt-4">
			<MemoryViewer autoExpand={memoryAutoExpand} memorySettings={memorySettings} />
		</div>

		<!-- Memory Management -->
		<CollapsibleSection title="Memory Management" class="mt-4">
			<p class="text-sm text-gray-600 mb-4">
				Analysis memory helps improve results by remembering patterns from previous sessions.
			</p>
			
			<!-- Pattern Storage Settings -->
			<div class="mb-4">
				<h4 class="text-sm font-medium text-gray-900 mb-3">Pattern Storage</h4>
				<div class="bg-gray-50 rounded-lg p-3">
					<label class="flex items-center space-x-2">
						<input
							type="checkbox"
							checked={memorySettings.storeWorkflowPatterns}
							onchange={handleToggleWorkflowPatterns}
							class="rounded border-gray-300 text-blue-600 focus:ring-blue-500"
						/>
						<span class="text-sm text-gray-700">Store workflow patterns</span>
					</label>
					<p class="text-xs text-gray-500 mt-2">
						When enabled, the system analyzes and stores workflow patterns from your browsing history. 
						Disabling this will reduce prompt size and skip pattern analysis.
					</p>
				</div>
			</div>
			
			<!-- Divider -->
			<div class="border-t border-gray-200 my-4"></div>
			
			<!-- Memory Actions -->
			<div>
				<h4 class="text-sm font-medium text-gray-900 mb-3">Memory Actions</h4>
				<div class="bg-gray-50 rounded-lg p-3">
					<button
						type="button"
						onclick={handleClearMemory}
						class="px-3 py-1.5 text-xs font-medium text-red-700 bg-red-50 border border-red-200 rounded hover:bg-red-100 focus:outline-none focus:ring-2 focus:ring-offset-0 focus:ring-red-500"
					>
						Clear Memory
					</button>
					<p class="text-xs text-gray-500 mt-2">
						This will permanently delete all stored analysis memory including user profile and workflow patterns.
					</p>
				</div>
			</div>
		</CollapsibleSection>

		<!-- Advanced Settings -->
		<div class="mt-4">
			<AdvancedSettings 
				onPromptsChange={handlePromptsChange}
				onProviderChange={checkInitialAIStatus}
				aiStatus={currentAIStatus}
				currentProviderType={currentProvider}
			/>
		</div>

		<!-- Analysis Results -->
		{#if analysisResult}
			<AnalysisResults result={analysisResult} onDismiss={handleDismissAnalysis} memorySettings={memorySettings} />
		{/if}
	</div>
</main>

<style>
	/* Optimize for side panel width */
	:global(body) {
		margin: 0;
		padding: 0;
		min-width: 320px;
		overflow-x: hidden;
	}
	
	/* Ensure content doesn't overflow */
	:global(.prose) {
		max-width: 100%;
	}
	
	/* Adjust grid layouts for narrow width */
	:global(.grid) {
		grid-template-columns: 1fr !important;
	}
</style><|MERGE_RESOLUTION|>--- conflicted
+++ resolved
@@ -11,12 +11,9 @@
 import HistoryFetcher from "./lib/HistoryFetcher.svelte";
 import MemoryViewer from "./lib/MemoryViewer.svelte";
 import { disableAmbientAnalysis } from "./stores/ambient-store";
-<<<<<<< HEAD
 // All messaging now handled via tRPC
 import { uiToBackgroundClient } from "./trpc/client";
 import type { AnalysisProgress as AnalysisProgressType } from "./trpc/schemas";
-=======
->>>>>>> d0e73e01
 import type { FullAnalysisResult, MemorySettings } from "./types";
 import { loadAIConfigFromStorage } from "./utils/ai-config";
 import type { AIProviderStatus, AIProviderType } from "./utils/ai-interface";
@@ -25,19 +22,10 @@
 	loadMemorySettings,
 	saveMemorySettings,
 } from "./utils/memory-settings";
-<<<<<<< HEAD
 
 let analysisResult: FullAnalysisResult | null = $state(null);
 let memoryAutoExpand = $state(false);
-let memorySettings = $state<MemorySettings>({ storeWorkflowPatterns: true });
-=======
-import { onMessage, sendMessage } from "./utils/messaging";
-
-let analysisResult: FullAnalysisResult | null = $state(null);
-let memoryAutoExpand = $state(false);
-let rawHistoryData: chrome.history.HistoryItem[] | null = $state(null);
 let memorySettings = $state<MemorySettings>({ storeWorkflowPatterns: false });
->>>>>>> d0e73e01
 let customPrompts = $state<{
 	systemPrompt?: string;
 	chunkPrompt?: string;
@@ -186,11 +174,7 @@
 
 		// Clear existing pattern data from memory when disabling
 		try {
-<<<<<<< HEAD
 			await uiToBackgroundClient.memory.clearPatterns.mutate();
-=======
-			await sendMessage("memory:clear-patterns");
->>>>>>> d0e73e01
 		} catch (error) {
 			console.error("Failed to clear pattern data:", error);
 		}
@@ -274,13 +258,10 @@
 		memorySettings = settings;
 	});
 
-<<<<<<< HEAD
 	// Set up tRPC subscriptions
 	let statusUnsubscribe: { unsubscribe: () => void } | null = null;
 	let progressUnsubscribe: { unsubscribe: () => void } | null = null;
 
-=======
->>>>>>> d0e73e01
 	// Listen for storage changes to detect provider changes
 	const storageListener = (changes: {
 		[key: string]: chrome.storage.StorageChange;
