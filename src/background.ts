--- conflicted
+++ resolved
@@ -1,412 +1,9 @@
 // Background service worker for the History Workflow Analyzer extension
 /// <reference types="@types/dom-chromium-ai" />
 
-<<<<<<< HEAD
 import { backgroundRouter } from "./trpc/background-router";
 import { createChromeHandler } from "./trpc/chrome-adapter";
 import { ensureOffscreenDocument } from "./utils/chrome-api";
-=======
-import { format } from "date-fns";
-import { match } from "ts-pattern";
-import type { AIProviderConfig } from "./utils/ai-interface";
-import {
-	loadAutoAnalysisSettings,
-	saveAutoAnalysisSettings,
-} from "./utils/ambient";
-import { loadMemoryFromStorage, saveMemoryToStorage } from "./utils/memory";
-import {
-	type AlarmAPI,
-	cancelAnalysisLogic,
-	checkAnalysisRunningLogic,
-	getAnalysisStateLogic,
-	handleAutoAnalysisToggleLogic,
-	handleStartupAlarmCheckLogic,
-	queryNextAlarmLogic,
-	shouldCreateOffscreenDocument,
-	updateProgressMap,
-} from "./utils/message-handlers";
-import type { AnalysisProgress } from "./utils/messaging";
-import { onMessage, sendMessage } from "./utils/messaging";
-
-// Track analysis state
-let isAnalysisRunning = false;
-let currentAnalysisId: string | null = null;
-
-// Store analysis progress for when side panel reopens
-// Using the AnalysisProgress type from messaging.ts
-
-const analysisProgressMap = new Map<string, AnalysisProgress>();
-
-// Offscreen document management
-let creatingOffscreenDocument: Promise<void> | null = null;
-
-async function ensureOffscreenDocument(): Promise<void> {
-	// Check if we're already creating the document
-	if (creatingOffscreenDocument) {
-		await creatingOffscreenDocument;
-		return;
-	}
-
-	// Check if document already exists
-	const contexts = await chrome.runtime.getContexts({
-		contextTypes: ["OFFSCREEN_DOCUMENT" as chrome.runtime.ContextType],
-	});
-
-	if (!shouldCreateOffscreenDocument(contexts)) {
-		console.log("[Background] Offscreen document already exists");
-		return;
-	}
-
-	// Create the document
-	console.log("[Background] Creating offscreen document");
-	creatingOffscreenDocument = chrome.offscreen.createDocument({
-		url: "offscreen.html",
-		reasons: ["DOM_PARSER" as chrome.offscreen.Reason],
-		justification:
-			"AI analysis of browsing history requires DOM parsing capabilities",
-	});
-
-	try {
-		await creatingOffscreenDocument;
-		console.log("[Background] Offscreen document created successfully");
-	} catch (error) {
-		console.error("[Background] Failed to create offscreen document:", error);
-		throw error;
-	} finally {
-		creatingOffscreenDocument = null;
-	}
-}
-
-// Create notification
-async function createNotification(
-	title: string,
-	message: string,
-	type: "success" | "error",
-): Promise<void> {
-	try {
-		const notificationId = `history-analyzer-${Date.now()}`;
-		const iconUrl = chrome.runtime.getURL("icon-48.png");
-
-		await chrome.notifications.create(notificationId, {
-			type: "basic",
-			iconUrl,
-			title,
-			message,
-			priority: type === "error" ? 2 : 1,
-		});
-
-		// Auto-clear success notifications after 10 seconds
-		if (type === "success") {
-			setTimeout(() => {
-				chrome.notifications.clear(notificationId);
-			}, 10000);
-		}
-	} catch (error) {
-		console.error("Failed to create notification:", error);
-	}
-}
-
-// Broadcast analysis status to all contexts
-async function broadcastAnalysisStatus(
-	status: "started" | "completed" | "error" | "skipped",
-	details?: {
-		message?: string;
-		itemCount?: number;
-		reason?: string;
-		error?: string;
-	},
-): Promise<void> {
-	try {
-		// With @webext-core/messaging, we can send to all contexts at once
-		await sendMessage("analysis:status", {
-			status,
-			...details,
-		});
-	} catch (err) {
-		// This is expected if no listeners are active
-		if (
-			err instanceof Error &&
-			err.message.includes("Could not establish connection")
-		) {
-			console.debug("No listeners for analysis status (side panel closed)");
-		} else {
-			console.debug("No listeners for analysis status:", err);
-		}
-	}
-}
-
-// Track active analyses
-const activeAnalyses = new Map<string, boolean>();
-
-// Common analysis runner - delegates to offscreen document
-async function runAnalysis(
-	historyItems: chrome.history.HistoryItem[],
-	analysisId: string,
-	customPrompts?: {
-		systemPrompt?: string;
-		chunkPrompt?: string;
-		mergePrompt?: string;
-	},
-	trigger: "manual" | "alarm" = "manual",
-	memorySettings?: { storeWorkflowPatterns: boolean },
-): Promise<void> {
-	console.log(
-		`[Background] Starting analysis for ${historyItems.length} items with ID: ${analysisId} (triggered by: ${trigger})`,
-	);
-
-	activeAnalyses.set(analysisId, true);
-
-	try {
-		// Ensure offscreen document exists
-		await ensureOffscreenDocument();
-
-		// Send analysis request to offscreen document and wait for completion
-		await new Promise<void>((resolve, reject) => {
-			// Set up one-time listeners for completion/error
-			const completeHandler = onMessage(
-				"offscreen:analysis-complete",
-				async (msg) => {
-					if (msg.data.analysisId === analysisId) {
-						completeHandler();
-						errorHandler();
-						resolve();
-					}
-				},
-			);
-
-			const errorHandler = onMessage(
-				"offscreen:analysis-error",
-				async (msg) => {
-					if (msg.data.analysisId === analysisId) {
-						completeHandler();
-						errorHandler();
-						reject(new Error(msg.data.error));
-					}
-				},
-			);
-
-			// Send the start message
-			sendMessage("offscreen:start-analysis", {
-				historyItems,
-				customPrompts,
-				analysisId,
-				trigger,
-				memorySettings,
-			}).catch((error) => {
-				completeHandler();
-				errorHandler();
-				reject(error);
-			});
-		});
-
-		console.log(`[Background] Analysis completed`);
-
-		// Send success notification
-		await broadcastAnalysisStatus("completed", {
-			message: `Analysis completed successfully for ${historyItems.length} items`,
-			itemCount: historyItems.length,
-		});
-
-		// Update settings and send notification
-		const settings = await loadAutoAnalysisSettings();
-		await saveAutoAnalysisSettings({
-			...settings,
-			lastRunTimestamp: Date.now(),
-			lastRunStatus: "success",
-		});
-
-		if (settings.notifyOnSuccess) {
-			await createNotification(
-				"History Analysis Complete",
-				`Successfully analyzed ${historyItems.length} items`,
-				"success",
-			);
-		}
-	} catch (error) {
-		console.error(`[Background] Analysis error:`, error);
-
-		const errorMessage =
-			error instanceof Error ? error.message : "Unknown error";
-
-		// Handle different error types
-		await match(error)
-			.with({ message: "Analysis cancelled" }, async () => {
-				await broadcastAnalysisStatus("error", {
-					error: "Analysis cancelled",
-					message: "Analysis was cancelled by user",
-				});
-			})
-			.otherwise(async () => {
-				await broadcastAnalysisStatus("error", {
-					error: errorMessage,
-					message: `Analysis failed: ${errorMessage}`,
-				});
-
-				// Update settings and send notification
-				const settings = await loadAutoAnalysisSettings();
-				await saveAutoAnalysisSettings({
-					...settings,
-					lastRunTimestamp: Date.now(),
-					lastRunStatus: "error",
-					lastRunError: errorMessage,
-				});
-
-				if (settings.notifyOnError) {
-					await createNotification(
-						"History Analysis Failed",
-						`Analysis encountered an error: ${errorMessage}`,
-						"error",
-					);
-				}
-			});
-
-		throw error;
-	} finally {
-		activeAnalyses.delete(analysisId);
-		if (currentAnalysisId === analysisId) {
-			currentAnalysisId = null;
-			isAnalysisRunning = false;
-		}
-
-		// Schedule next analysis in 1 hour if auto-analysis is enabled
-		const settings = await loadAutoAnalysisSettings();
-		if (settings.enabled) {
-			await chrome.alarms.clear(ALARM_NAME);
-			await chrome.alarms.create(ALARM_NAME, {
-				delayInMinutes: 60,
-			});
-			console.log("[Background] Next analysis scheduled in 1 hour");
-		}
-	}
-}
-
-// Main analysis function that can be triggered by button or alarm
-async function triggerAnalysis(trigger: "manual" | "alarm"): Promise<void> {
-	console.log(`[Analysis] Triggered by: ${trigger}`);
-
-	// Check if analysis is already running
-	if (isAnalysisRunning) {
-		console.log("[Analysis] Analysis already in progress, skipping.");
-		if (trigger === "manual") {
-			// For manual triggers, notify the user
-			await broadcastAnalysisStatus("skipped", {
-				reason: "analysis-already-running",
-				message: "Analysis is already in progress",
-			});
-		}
-		return;
-	}
-
-	const settings = await loadAutoAnalysisSettings();
-
-	// For alarm triggers, check if auto-analysis is enabled
-	if (trigger === "alarm" && !settings.enabled) {
-		console.log(
-			"[Analysis] Auto-analysis is disabled, skipping alarm trigger.",
-		);
-		return;
-	}
-
-	isAnalysisRunning = true;
-	await broadcastAnalysisStatus("started", {
-		message: "Checking for new browsing history...",
-	});
-
-	try {
-		// Determine time range based on trigger
-		let historyItems: chrome.history.HistoryItem[];
-
-		if (trigger === "manual") {
-			// For manual trigger, get last hour of history
-			const searchStartTime = Date.now() - 60 * 60 * 1000; // 1 hour ago
-			historyItems = await chrome.history.search({
-				text: "",
-				startTime: searchStartTime,
-				endTime: Date.now(),
-				maxResults: 5000,
-			});
-		} else {
-			// For alarm trigger, get history since last analysis
-			const memoryResult = await chrome.storage.local.get(
-				"history_analysis_memory",
-			);
-			const memory = memoryResult.history_analysis_memory;
-			const lastTimestamp = memory?.lastHistoryTimestamp || 0;
-
-			console.log(
-				`[Analysis] Last analyzed timestamp: ${
-					lastTimestamp > 0
-						? format(new Date(lastTimestamp), "yyyy-MM-dd'T'HH:mm:ss'Z'")
-						: "never"
-				}`,
-			);
-
-			const searchStartTime =
-				lastTimestamp > 0 ? lastTimestamp + 1 : Date.now() - 60 * 60 * 1000;
-
-			historyItems = await chrome.history.search({
-				text: "",
-				startTime: searchStartTime,
-				endTime: Date.now(),
-				maxResults: 5000,
-			});
-		}
-
-		console.log(
-			`[Analysis] Found ${historyItems.length} history items to analyze`,
-		);
-
-		if (historyItems.length === 0) {
-			console.log("[Analysis] No history to analyze");
-
-			await saveAutoAnalysisSettings({
-				...settings,
-				lastRunTimestamp: Date.now(),
-				lastRunStatus: "success",
-			});
-
-			isAnalysisRunning = false;
-			await broadcastAnalysisStatus("skipped", {
-				reason: "no-new-history",
-				message: "No browsing history to analyze",
-			});
-			return;
-		}
-
-		// Run analysis in service worker
-		console.log("[Analysis] Running analysis in service worker");
-
-		const promptsResult = await chrome.storage.local.get("custom_prompts");
-		const customPrompts = promptsResult.custom_prompts;
-
-		// Load memory settings for alarm trigger as well
-		const MEMORY_SETTINGS_KEY = "memory_settings";
-		const result = await chrome.storage.local.get(MEMORY_SETTINGS_KEY);
-		const memorySettings = {
-			storeWorkflowPatterns: true, // default
-			...(result[MEMORY_SETTINGS_KEY] || {}),
-		};
-		console.log(
-			"🔧 [Background] Loaded memory settings for alarm analysis:",
-			memorySettings,
-		);
-
-		const analysisId = `analysis-${Date.now()}`;
-		currentAnalysisId = analysisId;
-		await runAnalysis(
-			historyItems,
-			analysisId,
-			customPrompts,
-			trigger,
-			memorySettings,
-		);
-	} catch (error) {
-		// Error already handled and logged by runAnalysis
-		console.error("[Analysis] Error in triggerAnalysis:", error);
-		isAnalysisRunning = false;
-	}
-}
->>>>>>> d0e73e01
 
 const ALARM_NAME = "hourly-analysis";
 
@@ -459,157 +56,9 @@
 
 // Check alarm status on startup
 chrome.runtime.onStartup.addListener(async () => {
-<<<<<<< HEAD
 	// Create offscreen document on startup
 	await ensureOffscreenDocument();
 	console.log("Offscreen document created on startup");
-=======
-	await handleStartupAlarmCheckLogic(ALARM_NAME, chromeAlarmAPI);
-});
-
-// Set up message handlers
-onMessage("settings:toggle-auto-analysis", async (message) => {
-	const data = message.data;
-	return handleAutoAnalysisToggleLogic(
-		data.enabled,
-		ALARM_NAME,
-		chromeAlarmAPI,
-	);
-});
-
-onMessage("analysis:start-manual", async (message) => {
-	const { historyItems, customPrompts } = message.data;
-
-	// Check if analysis is already running
-	const { canStart, error } = checkAnalysisRunningLogic(isAnalysisRunning);
-	if (!canStart) {
-		return {
-			success: false,
-			error,
-		};
-	}
-
-	isAnalysisRunning = true;
-	const analysisId = `manual-${Date.now()}`;
-	currentAnalysisId = analysisId;
-
-	await broadcastAnalysisStatus("started", {
-		message: `Starting manual analysis of ${historyItems.length} items...`,
-	});
-
-	try {
-		// Load memory settings to pass to analysis
-		const MEMORY_SETTINGS_KEY = "memory_settings";
-		const result = await chrome.storage.local.get(MEMORY_SETTINGS_KEY);
-		const memorySettings = {
-			storeWorkflowPatterns: true, // default
-			...(result[MEMORY_SETTINGS_KEY] || {}),
-		};
-		console.log(
-			"🔧 [Background] Loaded memory settings for analysis:",
-			memorySettings,
-		);
-
-		console.log(
-			`[Background] Starting manual analysis with ${historyItems.length} items`,
-		);
-		await runAnalysis(
-			historyItems,
-			analysisId,
-			customPrompts,
-			"manual",
-			memorySettings,
-		);
-
-		return {
-			success: true,
-			analysisId: analysisId,
-		};
-	} catch (error) {
-		console.error("[Background] Manual analysis failed:", error);
-		isAnalysisRunning = false;
-		currentAnalysisId = null;
-
-		return {
-			success: false,
-			error: error instanceof Error ? error.message : "Unknown error",
-		};
-	}
-});
-
-onMessage("analysis:cancel", async (message) => {
-	const data = message.data;
-
-	const { shouldCancel, error } = cancelAnalysisLogic(
-		currentAnalysisId,
-		data.analysisId,
-		activeAnalyses,
-	);
-
-	if (!shouldCancel) {
-		return { success: false, error };
-	}
-
-	// Send cancel message to offscreen document
-	if (activeAnalyses.has(data.analysisId)) {
-		try {
-			// Ensure offscreen document exists
-			const contexts = await chrome.runtime.getContexts({
-				contextTypes: ["OFFSCREEN_DOCUMENT" as chrome.runtime.ContextType],
-			});
-
-			if (contexts.length > 0) {
-				await sendMessage("offscreen:cancel", {
-					analysisId: data.analysisId,
-				});
-			}
-
-			activeAnalyses.delete(data.analysisId);
-			return { success: true };
-		} catch (error) {
-			console.error("[Background] Failed to cancel analysis:", error);
-			return { success: false, error: "Failed to send cancel message" };
-		}
-	} else {
-		return { success: false, error: "Analysis not found" };
-	}
-});
-
-onMessage("ambient:query-status", async () => {
-	return { isRunning: isAnalysisRunning };
-});
-
-onMessage("ambient:query-next-alarm", async () => {
-	return queryNextAlarmLogic(ALARM_NAME, chromeAlarmAPI);
-});
-
-onMessage("analysis:get-state", async () => {
-	return getAnalysisStateLogic(
-		isAnalysisRunning,
-		currentAnalysisId,
-		analysisProgressMap,
-	);
-});
-
-// Handle offscreen document messages
-onMessage("offscreen:progress", async (message) => {
-	const progress = message.data;
-
-	// Store progress for state queries
-	if (progress.analysisId) {
-		updateProgressMap(progress.analysisId, progress, analysisProgressMap);
-	}
-
-	// Forward to side panel
-	try {
-		await sendMessage("analysis:progress", progress);
-		console.log("[Background] Forwarded progress to side panel");
-	} catch (err) {
-		// Side panel might be closed
-		console.debug("[Background] Failed to forward progress:", err);
-	}
-});
->>>>>>> d0e73e01
 
 	const { handleStartupAlarmCheck } = await import("./background-handlers");
 	await handleStartupAlarmCheck();
@@ -617,32 +66,9 @@
 
 // All message handling now done through tRPC
 
-<<<<<<< HEAD
 // Handle errors
 self.addEventListener("error", (event) => {
 	console.error("Background script error:", event.error);
-=======
-onMessage("memory:clear-patterns", async () => {
-	try {
-		const memory = await loadMemoryFromStorage();
-		if (memory) {
-			memory.patterns = [];
-			await saveMemoryToStorage(memory);
-		}
-		return { success: true };
-	} catch (error) {
-		console.error("Failed to clear patterns:", error);
-		return {
-			success: false,
-			error: error instanceof Error ? error.message : String(error),
-		};
-	}
-});
-
-onMessage("offscreen:keepalive", async () => {
-	// Just acknowledge keepalive
-	return { success: true };
->>>>>>> d0e73e01
 });
 
 // ============================================
